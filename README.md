--- conflicted
+++ resolved
@@ -143,13 +143,8 @@
 
 Fit a polynomial (of order `deg`) to `x` and `y` using a least-squares approximation.
 
-<<<<<<< HEAD
 ```julia
 julia> xs = 0:4; ys = @. exp(-xs) + sin(xs);
-=======
-```julia-repl
-julia> xs = 1:4; ys = exp(xs);
->>>>>>> ab890ce2
 
 julia> fit(xs, ys)
 Polynomial(1.0000000000000016 + 0.059334723072240664*x + 0.39589720602859824*x^2 - 0.2845598112184312*x^3 + 0.03867830809692903*x^4)
