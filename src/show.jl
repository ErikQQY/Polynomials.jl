--- conflicted
+++ resolved
@@ -90,11 +90,7 @@
 ###
 
 """
-<<<<<<< HEAD
     printpoly(io::IO, p::AbstractPolynomial, mimetype = MIME"text/plain"(); descending_powers=false, offset::Int=0)
-=======
-    printpoly(io::IO, p::Poly, mimetype = MIME"text/plain"(); descending_powers=false, offset::Int=0, var=p.var)
->>>>>>> 96017b63
 
 Print a human-readable representation of the polynomial `p` to `io`. The MIME
 types "text/plain" (default), "text/latex", and "text/html" are supported. By
@@ -117,19 +113,11 @@
 x - x^-1
 ```
 """
-<<<<<<< HEAD
 function printpoly(io::IO, p::P, mimetype=MIME"text/plain"(); descending_powers=false, offset::Int=0) where {T,P<:AbstractPolynomial{T}}
     first = true
     printed_anything = false
     for i in (descending_powers ? reverse(eachindex(p)) : eachindex(p))
         printed = showterm(io, P, p[i], p.var, i+offset, first, mimetype)
-=======
-function printpoly(io::IO, p::Poly{T}, mimetype=MIME"text/plain"(); descending_powers=false, offset::Int=0, var=p.var) where {T}
-    first = true
-    printed_anything = false
-    for i in (descending_powers ? reverse(eachindex(p)) : eachindex(p))
-        printed = showterm(io, p[i], var, i+offset, first, mimetype)
->>>>>>> 96017b63
         first &= !printed
         printed_anything |= printed
     end
