## Poly{T} is basically T[x], with T a Ring.
## T[x] may not have an order so abs, comparing to 0 may not be defined.

## to handle this case we create some functions
## which can be modified by users for other Ts

"`hasneg(::T)` attribute is true if: `pj < zero(T)` is defined."
hasneg{T}(::Type{T}) = true

"Could value possibly be negative and if so, is it?"
isneg{T}(pj::T) = hasneg(T) && pj < zero(T)

"Make `pj` positive if it is negative. (Don't call `abs` as that may not be defined, or appropriate.)"
aspos{T}(pj::T) = (hasneg(T) && isneg(pj)) ? -pj : pj

"Should a value of `one(T)` be shown as a coefficient of monomial `x^i`, `i >= 1`? (`1.0x^2` is shown, `1 x^2` is not)"
showone{T}(::Type{T}) = true


#####

## Numbers
showone{T<:Integer}(::Type{T}) = false
showone{T}(::Type{Rational{T}}) = false


## Polynomials as coefficients
hasneg{S}(::Type{Poly{S}}) = false
showoone{S}(::Type{Poly{S}}) = false



## Complex coefficients
## we say neg if real(z) < 0 || real(z) == 0 and imag(g) < 0
hasneg{T}(::Type{Complex{T}}) = true

function isneg{T}(pj::Complex{T})
    real(pj) < 0 && return true
    (real(pj) == 0 && imag(pj) < 0) && return(true)
    return false
end

showone{T}(pj::Type{Complex{T}}) = showone(T)



"Show different operations depending on mimetype. `l-` is leading minus sign."
function showop(::MIME"text/html", op)
    d = Dict("*" => "&times;", "+" => " &#43; ", "-" => " &#45; ", "l-" => "&#45;")
    d[op]
end

function showop(::MIME"text/latex", op)
    d = Dict("*" => "\\cdot ", "+" => " + ", "-" => " - ", "l-" => "-")
    d[op]
end

function showop(::MIME"text/plain", op)
    d = Dict("*" => "⋅", "+" => " + ", "-" => " - ", "l-" => "-")
    d[op]
end



###

function printpoly{T}(io::IO, p::Poly{T}, mimetype)
    first = true
    printed_anything = false
    for i in eachindex(p)
        printed = showterm(io,p,i,first, mimetype)
        first &= !printed
        printed_anything |= printed
    end
    printed_anything || print(io, zero(T))
end

function showterm{T}(io::IO,p::Poly{T},j,first, mimetype)
    pj = p[j]
<<<<<<< HEAD
    pj == zero(T) && return false

    pj = printsign(io, pj, j, first, mimetype)
    printcoefficient(io, pj, j, mimetype)
    printproductsign(io, pj, j, mimetype)
    printexponent(io,p.var,j, mimetype)
=======
    if pj == zero(T)
        return false
    end
    first || print(io, " + ")
    if pj != one(T) || j == 0
        print(io, '(')
        show(io,pj)
        print(io, ") ")
    end
    printexponent(io,p.var,j)
    true
end

function printterm{T<:Real}(io::IO,p::Poly{T},j,first)
    pj = p[j]
    if pj == zero(T)
        return false
    end
    neg = pj < zero(T)
    if first
        neg && print(io, "-")    #Prepend - if first and negative
    else
        neg ? print(io, " - ") : print(io," + ")
    end
    pj = abs(pj)
    if pj != one(T) || j == 0
        show(io,pj)
    end
    printexponent(io,p.var,j)
>>>>>>> b5d46f99
    true
end



## print the sign
## returns aspos(pj) 
function printsign{T}(io::IO, pj::T, j, first, mimetype)
    neg = isneg(pj)
    if first
        neg && print(io, showop(mimetype, "l-"))    #Prepend - if first and negative
    else
        neg ? print(io, showop(mimetype, "-")) : print(io,showop(mimetype, "+"))
    end

    aspos(pj)
end

## print * or cdot, ...
function printproductsign{T}(io::IO, pj::T, j, mimetype)
    j == 0 && return
    (showone(T) || pj != one(T)) &&  print(io, showop(mimetype, "*"))
end
  
function printcoefficient{T}(io::IO, pj::Complex{T}, j, mimetype)
        
    hasreal = abs(real(pj)) > 0
    hasimag = abs(imag(pj)) > 0
    
    if hasreal & hasimag
        print(io, '(')
        showio(io, mimetype, pj)
        print(io, ')')
    elseif hasreal
        a = real(pj)
        (showone(T) || a != one(T)) && show(io, mimetype, a)
    elseif hasimag
        b = imag(pj)
        (showone(T) || b != one(T)) && show(io,  mimetype, b)
        show(io, mimetype, im)
    else
        return
    end
end

  
## show a single term 
function printcoefficient{T}(io::IO, pj::T, j, mimetype)
    pj == one(T) && !(showone(T) || j == 0) && return
    show(io, mimetype, pj)
end

function printexponent(io,var,i, mimetype::MIME"text/latex")
    if i == 0
        return
    elseif i == 1
        print(io,var)
    else
        print(io,var,"^{$i}")
    end
end

function printexponent(io,var,i, mimetype)
    if i == 0
        return
    elseif i == 1
        print(io,var)
    else
        print(io,var,"^",i)
    end
end


####

@compat Base.show{T}(io::IO, p::Poly{T}) = show(io, MIME("text/plain"), p)
@compat function Base.show{T}(io::IO, mimetype::MIME"text/plain", p::Poly{T})
    print(io,"Poly(")
    printpoly(io, p, mimetype)
    print(io,")")

end

@compat function Base.show{T}(io::IO, mimetype::MIME"text/latex", p::Poly{T})
    print(io, "\$")
    printpoly(io, p, mimetype)
    print(io, "\$")
end

@compat function Base.show{T}(io::IO, mimetype::MIME"text/latex", a::Rational{T})
    abs(a.den) == one(T) ? print(io, a.num) : print(io, "\\frac{$(a.num)}{$(a.den)}")
end

@compat function Base.show{T<:Number}(io::IO, mimetype::MIME"text/latex", a::T)
    print(io, a)
end<|MERGE_RESOLUTION|>--- conflicted
+++ resolved
@@ -5,7 +5,7 @@
 ## which can be modified by users for other Ts
 
 "`hasneg(::T)` attribute is true if: `pj < zero(T)` is defined."
-hasneg{T}(::Type{T}) = true
+hasneg{T}(::Type{T}) = false
 
 "Could value possibly be negative and if so, is it?"
 isneg{T}(pj::T) = hasneg(T) && pj < zero(T)
@@ -20,19 +20,17 @@
 #####
 
 ## Numbers
+hasneg{T<:Real}(::Type{T}) = true
+
+### Integer
 showone{T<:Integer}(::Type{T}) = false
 showone{T}(::Type{Rational{T}}) = false
 
 
-## Polynomials as coefficients
-hasneg{S}(::Type{Poly{S}}) = false
-showoone{S}(::Type{Poly{S}}) = false
 
 
-
-## Complex coefficients
-## we say neg if real(z) < 0 || real(z) == 0 and imag(g) < 0
-hasneg{T}(::Type{Complex{T}}) = true
+### Complex coefficients
+hasneg{T}(::Type{Complex{T}}) = true      ## we say neg if real(z) < 0 || real(z) == 0 and imag(g) < 0
 
 function isneg{T}(pj::Complex{T})
     real(pj) < 0 && return true
@@ -43,10 +41,16 @@
 showone{T}(pj::Type{Complex{T}}) = showone(T)
 
 
+### Polynomials as coefficients
+hasneg{S}(::Type{Poly{S}}) = false
+showone{S}(::Type{Poly{S}}) = false
+
+
+#####
 
 "Show different operations depending on mimetype. `l-` is leading minus sign."
-function showop(::MIME"text/html", op)
-    d = Dict("*" => "&times;", "+" => " &#43; ", "-" => " &#45; ", "l-" => "&#45;")
+function showop(::MIME"text/plain", op)
+    d = Dict("*" => "⋅", "+" => " + ", "-" => " - ", "l-" => "-")
     d[op]
 end
 
@@ -55,8 +59,8 @@
     d[op]
 end
 
-function showop(::MIME"text/plain", op)
-    d = Dict("*" => "⋅", "+" => " + ", "-" => " - ", "l-" => "-")
+function showop(::MIME"text/html", op)
+    d = Dict("*" => "&#8729;", "+" => " &#43; ", "-" => " &#45; ", "l-" => "&#45;")
     d[op]
 end
 
@@ -77,44 +81,13 @@
 
 function showterm{T}(io::IO,p::Poly{T},j,first, mimetype)
     pj = p[j]
-<<<<<<< HEAD
+
     pj == zero(T) && return false
 
     pj = printsign(io, pj, j, first, mimetype)
     printcoefficient(io, pj, j, mimetype)
     printproductsign(io, pj, j, mimetype)
     printexponent(io,p.var,j, mimetype)
-=======
-    if pj == zero(T)
-        return false
-    end
-    first || print(io, " + ")
-    if pj != one(T) || j == 0
-        print(io, '(')
-        show(io,pj)
-        print(io, ") ")
-    end
-    printexponent(io,p.var,j)
-    true
-end
-
-function printterm{T<:Real}(io::IO,p::Poly{T},j,first)
-    pj = p[j]
-    if pj == zero(T)
-        return false
-    end
-    neg = pj < zero(T)
-    if first
-        neg && print(io, "-")    #Prepend - if first and negative
-    else
-        neg ? print(io, " - ") : print(io," + ")
-    end
-    pj = abs(pj)
-    if pj != one(T) || j == 0
-        show(io,pj)
-    end
-    printexponent(io,p.var,j)
->>>>>>> b5d46f99
     true
 end
 
@@ -146,7 +119,7 @@
     
     if hasreal & hasimag
         print(io, '(')
-        showio(io, mimetype, pj)
+        show(io, mimetype, pj)
         print(io, ')')
     elseif hasreal
         a = real(pj)
@@ -167,6 +140,7 @@
     show(io, mimetype, pj)
 end
 
+## show exponent
 function printexponent(io,var,i, mimetype::MIME"text/latex")
     if i == 0
         return
@@ -190,6 +164,7 @@
 
 ####
 
+## text/plain
 @compat Base.show{T}(io::IO, p::Poly{T}) = show(io, MIME("text/plain"), p)
 @compat function Base.show{T}(io::IO, mimetype::MIME"text/plain", p::Poly{T})
     print(io,"Poly(")
@@ -198,6 +173,7 @@
 
 end
 
+## text/latex
 @compat function Base.show{T}(io::IO, mimetype::MIME"text/latex", p::Poly{T})
     print(io, "\$")
     printpoly(io, p, mimetype)
@@ -210,4 +186,14 @@
 
 @compat function Base.show{T<:Number}(io::IO, mimetype::MIME"text/latex", a::T)
     print(io, a)
+end
+
+
+## text/html
+@compat function Base.show{T}(io::IO, mimetype::MIME"text/html", p::Poly{T})
+    printpoly(io, p, mimetype)
+end
+
+@compat function Base.show{T<:Number}(io::IO, mimetype::MIME"text/html", a::T)
+    print(io, a)
 end